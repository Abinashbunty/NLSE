---
title: 'NLSE: A Python package to solve the nonlinear Schrödinger equation'
tags:
  - Python
  - NLSE
  - Evolution
  - Nonlinear optics
  - Quantum fluids
authors:
  - name: Tangui Aladjidi
    orcid: 0000-0002-3109-9723
    affiliation: 1 # (Multiple affiliations must be quoted)
    corresponding: true # (This is how to denote the corresponding author)
  - name: Clara Piekarski
    orcid: 0000-0001-6871-6003
    affiliation: 1
  - name: Quentin Glorieux
    orcid: 0000-0003-0903-0233
    affiliation: 1
affiliations:
 - name: Laboratoire Kastler Brossel, Sorbonne University, CNRS, ENS-PSL University, Collège de France; 4 Place Jussieu, 75005 Paris, France
   index: 1
date: 15 March 2024
bibliography: paper.bib
---

# Summary

The non-linear Schrödinger equation (NLSE) is a general non-linear equation allowing to model the propagation of light in non-linear media.
<<<<<<< HEAD
This equation is mathematically isomorphic to the Gross-Pitaevskii equation (GPE) describing the evolution of cold atomic ensembles.
Providing a flexible, modern and performant framework to solve these equations is a crucial need to model realistic experimental scenarios.
=======
This equation is mathematically isomorphic to the Gross-Pitaevskii equation (GPE) [@pitaevskij_bose-einstein_2016] describing the evolution of cold atomic ensembles.
Recently, the growing field of quantum fluids of light [@carusotto_quantum_2013] has proven a fruitful testbed for several fundamental quantum and classical phenomena such as superfluidity [@michel_superfluid_2018] or turbulence [@bakerrasooliTurbulentDynamicsTwodimensional2023].
Providing a flexible, modern and performant framework to solve these equations is a crucial need to model realistic experimental scenarii.
>>>>>>> 5152b85f

# Statement of need

Over the years, there have been several packages striving to provide performant split-step solvers for NLSE type equations.
Here are a few examples:

- [`FourierGPE.jl`](https://github.com/AshtonSBradley/FourierGPE.jl/tree/master) for 1D to 3D Gross-Pitavskii equations in the context of cold atoms in Julia.
- [`GPUE`](https://github.com/GPUE-group/GPUE) [@Schloss2018] for 1D to 3D Gross-Pitaevskii equations accelerated on GPU, in C++ (currently unmaintained).
- [`py-fmas`](https://github.com/omelchert/py-fmas) for 1D NLSE in optical fibers, with a split-step method (currently unmaintained).

With our project, we bring similar performance to C++ and Julia implementations, while striving for accessibility and maintainability by using the prevalant language in the physics community, Python.
Using an easy to extend object-oriented classes, users can readily input experimental parameters to quickly model real setups.

# Functionality

`NLSE` harnesses the power of pseudo-spectral schemes in order to solve efficiently the following general type of equation:

$$i\partial_t\psi = -\frac{1}{2m}\nabla^2\psi + V\psi + g|\psi|^2\psi.$$

<<<<<<< HEAD
In order to take advantage of the computing power of modern Graphical Processing Units (GPUs) for Fast Fourier Transforms (FFT), the main workhorse of this code is the [`cupy`](https://cupy.dev/) package that maps [`numpy`](https://numpy.org/) functionalities onto the GPU using NVIDIA's [`CUDA`](https://developer.nvidia.com/cuda-downloads) API.
It also heavily uses just-in-time compilation using [`numba`](https://numba.pydata.org/) in order to optimize performance while having an easily maintainable Python codebase.
=======
In order to take advantage of the computing power of modern Graphical Processing Units (GPU) for Fast Fourier Transforms (FFT), the main workhorse of this code is the [`Cupy`](https://cupy.dev/)[@cupy_learningsys2017]  package that maps [`Numpy`](https://numpy.org/) [@harris2020array] functionalities onto the GPU using NVIDIA's [`CUDA`](https://developer.nvidia.com/cuda-downloads) API.
It also heavily uses just-in-time compilation using [`Numba`](https://numba.pydata.org/) [@lam2015numba] in order to optimize performance while having an easily maintainable Python codebase.
>>>>>>> 5152b85f
Compared to naive Numpy based CPU implementations, this package provides a 100 to 10000 times speedup for typical sizes \autoref{fig:bench}.
While optimized for the use with GPU, it also provides a performant CPU fallback layer.

The goal of this package is to provide a natural framework for all physicists wishing to model the propagation of light in non-linear media or the temporal evolution of Bose gases. It can also be used to model the propagation of light in general.
It supports lossy, non-linear and non-local media.

It provides several classes to model 1D, 2D or 3D propagation, and leverages the array functionalities of `Numpy` like broadcasting in order to allow scans of physical parameters to most faithfully replicate experimental setups.

This code has been developed during the author's PhD thesis [@aladjidiFullOpticalControl2023] and used as the main simulation tool for several publications like [@glorieuxHotAtomicVapors2023] and [@bakerrasooliTurbulentDynamicsTwodimensional2023].

![Example of an output of the solver. A shearing layer is observed nucleating vortices, that are attracted towards the center due to an attractive potential. The density and phase of the field are represented as well as the momentum distribution in order to get a quick overview of the state of the field.\label{fig:output}](../img/output.png)

![CPU vs GPU benchmark for 1 cm of propagation (200 evolution steps).\label{fig:bench}](../img/benchmarks.png)

# Acknowledgements

We acknowledge contributions from Myrann Baker-Rasooli as our most faithful beta tester.

# Authors contribution

T.A wrote the original code and is the main maintainer, C.P extended the functionalities to include coupled systems. Q.G supervised the project.

# References<|MERGE_RESOLUTION|>--- conflicted
+++ resolved
@@ -27,14 +27,9 @@
 # Summary
 
 The non-linear Schrödinger equation (NLSE) is a general non-linear equation allowing to model the propagation of light in non-linear media.
-<<<<<<< HEAD
-This equation is mathematically isomorphic to the Gross-Pitaevskii equation (GPE) describing the evolution of cold atomic ensembles.
-Providing a flexible, modern and performant framework to solve these equations is a crucial need to model realistic experimental scenarios.
-=======
 This equation is mathematically isomorphic to the Gross-Pitaevskii equation (GPE) [@pitaevskij_bose-einstein_2016] describing the evolution of cold atomic ensembles.
 Recently, the growing field of quantum fluids of light [@carusotto_quantum_2013] has proven a fruitful testbed for several fundamental quantum and classical phenomena such as superfluidity [@michel_superfluid_2018] or turbulence [@bakerrasooliTurbulentDynamicsTwodimensional2023].
 Providing a flexible, modern and performant framework to solve these equations is a crucial need to model realistic experimental scenarii.
->>>>>>> 5152b85f
 
 # Statement of need
 
@@ -54,13 +49,8 @@
 
 $$i\partial_t\psi = -\frac{1}{2m}\nabla^2\psi + V\psi + g|\psi|^2\psi.$$
 
-<<<<<<< HEAD
-In order to take advantage of the computing power of modern Graphical Processing Units (GPUs) for Fast Fourier Transforms (FFT), the main workhorse of this code is the [`cupy`](https://cupy.dev/) package that maps [`numpy`](https://numpy.org/) functionalities onto the GPU using NVIDIA's [`CUDA`](https://developer.nvidia.com/cuda-downloads) API.
-It also heavily uses just-in-time compilation using [`numba`](https://numba.pydata.org/) in order to optimize performance while having an easily maintainable Python codebase.
-=======
 In order to take advantage of the computing power of modern Graphical Processing Units (GPU) for Fast Fourier Transforms (FFT), the main workhorse of this code is the [`Cupy`](https://cupy.dev/)[@cupy_learningsys2017]  package that maps [`Numpy`](https://numpy.org/) [@harris2020array] functionalities onto the GPU using NVIDIA's [`CUDA`](https://developer.nvidia.com/cuda-downloads) API.
 It also heavily uses just-in-time compilation using [`Numba`](https://numba.pydata.org/) [@lam2015numba] in order to optimize performance while having an easily maintainable Python codebase.
->>>>>>> 5152b85f
 Compared to naive Numpy based CPU implementations, this package provides a 100 to 10000 times speedup for typical sizes \autoref{fig:bench}.
 While optimized for the use with GPU, it also provides a performant CPU fallback layer.
 
